--- conflicted
+++ resolved
@@ -22,7 +22,7 @@
 	"./mise-tasks/format-github-refs"
 ]
 
-<<<<<<< HEAD
+# Documentation tasks
 [tasks.serve-docs]
 description = "Serve mkdocs documentation locally"
 run = [
@@ -34,7 +34,9 @@
 run = [
 	"uv run mkdocs build --clean --strict",
 	"echo 'Documentation build successful!'"
-=======
+]
+
+# Development quality tasks
 [tasks.lint]
 description = "Run linting checks on the codebase"
 run = [
@@ -47,6 +49,13 @@
 run = [
 	"uv run ruff format packages/journal-lib/src/",
 	"echo '✅ Code formatted with ruff'"
+]
+
+[tasks.format-check]
+description = "Check code formatting without making changes"
+run = [
+	"uv run ruff format --check packages/journal-lib/src/",
+	"echo '✅ Code formatting check passed'"
 ]
 
 [tasks.typecheck]
@@ -68,12 +77,4 @@
 depends = ["lint", "format-check", "typecheck", "test"]
 run = [
 	"echo '🎉 All quality checks passed!'"
-]
-
-[tasks.format-check]
-description = "Check code formatting without making changes"
-run = [
-	"uv run ruff format --check packages/journal-lib/src/",
-	"echo '✅ Code formatting check passed'"
->>>>>>> 2bd40bce
 ]