--- conflicted
+++ resolved
@@ -23,17 +23,11 @@
     Run GitHub CLI command and return JSON result.
 
     :param cmd: Command arguments to pass to the gh CLI
-<<<<<<< HEAD
     :type cmd: list[str]
     :param single: If True, return single dict; if False, return list
     :type single: bool
     :return: JSON response parsed as list or dictionary, empty result on error
     :rtype: list[dict[str, Any]] | dict[str, Any]
-=======
-    :return: JSON response parsed as list of dictionaries, empty list on error
-    :raises subprocess.CalledProcessError: On command execution failure
-    :raises json.JSONDecodeError: On JSON parsing failure
->>>>>>> 0f49c3c8
     """
     # Security: Validate command structure
     if not cmd or cmd[0] != "gh":
@@ -43,14 +37,6 @@
     if len(cmd) < 2 or cmd[1] not in allowed_commands:
         raise ValueError(f"Unsupported gh command: {cmd[1] if len(cmd) > 1 else 'none'}")
 
-<<<<<<< HEAD
-=======
-    :param cmd: Command arguments to pass to the gh CLI
-    :return: JSON response parsed as dictionary, empty dict on error
-    :raises subprocess.CalledProcessError: On command execution failure
-    :raises json.JSONDecodeError: On JSON parsing failure
-    """
->>>>>>> 0f49c3c8
     try:
         result = subprocess.run(cmd, capture_output=True, text=True, check=True)
         data = json.loads(result.stdout) if result.stdout.strip() else ([] if not single else {})
@@ -74,22 +60,18 @@
     is being referenced. Falls back to configured default repo if no links found.
 
     :param content: Markdown content to search for GitHub links
+    :type content: str
     :return: Repository name in format "owner/repo"
-    """
-<<<<<<< HEAD
+    :rtype: str
+    """
     if not content or not isinstance(content, str):
         return config.default_repo
 
-    # Look for existing GitHub links to infer repo
-    link_pattern = r"\[(?:Issue|PR) #\d+\]\(https://github\.com/([^/]+/[^/]+)/"
-=======
     # Look for existing GitHub links to infer repo (handle both old and new formats)
     # Use specific patterns to prevent ReDoS vulnerabilities
     link_pattern = r"\[(?:(?:Issue|PR) #|(?:[a-zA-Z0-9_-]{1,100}/[a-zA-Z0-9_-]{1,100}#))\d{1,10}\]\(https://github\.com/([a-zA-Z0-9_-]{1,100}/[a-zA-Z0-9_-]{1,100})/"
->>>>>>> 0f49c3c8
     match = re.search(link_pattern, content)
     if match:
-        # Return the repo from the URL (group 1) as it's the only capture group
         return match.group(1)
 
     # Default fallback
