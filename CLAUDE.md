# CLAUDE.md

This file provides guidance to Claude Code (claude.ai/code) when working with code in this repository.

## Project Overview

This is a personal tasks repository that manages one-off scripts using `mise` as the task runner. The project supports two types of scripts:

1. **Isolated scripts**: Self-contained Python scripts using UV's PEP 723 inline metadata
2. **Shared library scripts**: Scripts that use common functionality from the `journal_lib` package

## Architecture

### Directory Structure
```
/tasks/
├── mise-tasks/              # Executable scripts (discovered by mise)
├── packages/
│   └── journal-lib/         # Shared library package
│       ├── pyproject.toml   # Library configuration
│       └── src/journal_lib/ # Python modules
├── mise.toml               # Task runner configuration
└── pyproject.toml          # Workspace configuration
```

### Script Types

#### Isolated Scripts
- Use shebang: `#!/usr/bin/env -S uv run --script`
- Include PEP 723 metadata block for dependencies
- Executable with `chmod +x`
- Run directly or via `mise run <script-name>`

#### Shared Library Scripts  
- Use shebang: `#!/usr/bin/env python`
- Import from `journal_lib` package
- Must run via `mise run <script-name>` to use proper uv workspace environment
- Library automatically available via uv workspace after `uv sync`

### Key Library: journal_lib.github

The main shared library provides GitHub integration for daily journal automation:
- Fetches issues/PRs created, worked on, closed, and merged
- Formats GitHub references as markdown links with checkmarks for closed issues
- Updates daily review sections in markdown files
- Searches across organizations: "digitalgedacht", "nexiles", and personal repos

## Development Commands

### Creating New Scripts
```bash
# Create new isolated script
mise run new-python-script <script-name>

# OR using mise flag syntax
mise run new-python-script --name <script-name>
```

### Running Scripts
```bash
# Run any script in mise-tasks/
mise run <script-name>

# List available tasks
mise run
```

### Package Management
```bash
# Install workspace packages and dependencies automatically
uv sync

# Install development dependencies
uv sync --group dev
```

### Development Quality Tasks
```bash
# Code linting
mise run lint

# Code formatting
mise run format

# Check code formatting without making changes  
mise run format-check

# Type checking with ty (Astral's fast type checker)
mise run typecheck

# Run tests with coverage
mise run test

# Run all quality checks (uses mise depends for parallel execution)
mise run check
```

### Existing Tasks
- `format-github-refs`: Format unformatted GitHub references in markdown files
- `ccusage`: Monitor usage with bunx ccusage blocks --live

## Configuration

### Project Configuration
- **Root pyproject.toml**: Defines uv workspace with `packages/*` members
- **Library pyproject.toml**: Standalone `journal-lib` package configuration
- **mise.toml**: Configures UV as package manager, sets up virtual environment in `.venv`
- Uses `.env` file for environment variables

### GitHub Integration
- Requires `gh` CLI tool to be authenticated
- Default repository: `digitalgedacht/careassist-odoo`
- Personal notes directory: `/Users/seletz/develop/notes`
- Daily notes stored in `daily/YYYY-MM-DD.md` format

## tmux Integration

The repository is integrated with tmux via a popup window:
```tmux
bind T display-popup \
         -w 70% -h 70% \
         -d "$HOME/develop/tasks" \
         "mise run"
```

## Code Quality & Style

### Tooling Stack
- **Linting**: `ruff` - Fast Python linter and code formatter
- **Type Checking**: `ty` - Astral's extremely fast Python type checker (pre-alpha)
- **Testing**: `pytest` with coverage reporting (≥90% required)
- **Formatting**: `ruff format` - Consistent code style

### Code Style Guidelines
- Use RST-style docstrings for Python functions
- Follow existing patterns when adding new scripts
- Maintain separation between executable scripts (mise-tasks/) and libraries (src/)
- Modern type hints with `list[T]` and `dict[K, V]` instead of `typing.List[T]`
- Do not close issues, we use PRs and code reviews

### Quality Standards
- All code must pass `mise run check` before committing
- Tests require ≥90% coverage
- Type checking with `ty` must pass (note: ty is pre-alpha, expect warnings)
- Code must be formatted with `ruff format`
- Focus on BEHAVIOUR in tests. Simple clear tests over 100% test coverage

### CI/CD Pipeline
- **GitHub Actions** automatically run quality checks on PRs and commits
- **Workflows**: `ci.yml` runs comprehensive quality checks (lint, format, typecheck, test)
- **Coverage reporting** with Codecov integration
- **Branch protection**: Requires passing checks for `develop` and `main` branches
<<<<<<< HEAD
- Be **SURE** to use the **SIMPLEST POSSIBLE SOLUTION** **ALWAYS**
=======
- **ALWAYS** run code checks before committing.
>>>>>>> 0f49c3c8
<|MERGE_RESOLUTION|>--- conflicted
+++ resolved
@@ -150,8 +150,5 @@
 - **Workflows**: `ci.yml` runs comprehensive quality checks (lint, format, typecheck, test)
 - **Coverage reporting** with Codecov integration
 - **Branch protection**: Requires passing checks for `develop` and `main` branches
-<<<<<<< HEAD
 - Be **SURE** to use the **SIMPLEST POSSIBLE SOLUTION** **ALWAYS**
-=======
-- **ALWAYS** run code checks before committing.
->>>>>>> 0f49c3c8
+- **ALWAYS** run code checks before committing